import { BigNumber, ContractReceipt } from 'ethers';
import { SignerWithAddress } from '@nomiclabs/hardhat-ethers/dist/src/signer-with-address';

import { BigNumberish } from '../../../numbers';

import Token from '../../tokens/Token';
import TokenList from '../../tokens/TokenList';
import { Account, NAry } from '../../types/types';
import Vault from '../../vault/Vault';

export enum WeightedPoolType {
  WEIGHTED_POOL = 0,
  LIQUIDITY_BOOTSTRAPPING_POOL,
  AM_LIQUIDITY_BOOTSTRAPPING_POOL,
  UNSEEDED_AM_LIQUIDITY_BOOTSTRAPPING_POOL,
  MANAGED_POOL,
}

export type RawWeightedPoolDeployment = {
  tokens?: TokenList;
  weights?: BigNumberish[];
  assetManagers?: string[];
  swapFeePercentage?: BigNumberish;
  pauseWindowDuration?: BigNumberish;
  bufferPeriodDuration?: BigNumberish;
  swapEnabledOnStart?: boolean;
  mustAllowlistLPs?: boolean;
  protocolSwapFeePercentage?: BigNumberish;
  managementSwapFeePercentage?: BigNumberish;
  reserveAssetManager?: string;
  managementAumFeePercentage?: BigNumberish;
  aumProtocolFeesCollector?: string;
  owner?: Account;
  admin?: SignerWithAddress;
  from?: SignerWithAddress;
  vault?: Vault;
  fromFactory?: boolean;
  poolType?: WeightedPoolType;
};

export type WeightedPoolDeployment = {
  tokens: TokenList;
  weights: BigNumberish[];
  assetManagers: string[];
  swapFeePercentage: BigNumberish;
  pauseWindowDuration: BigNumberish;
  bufferPeriodDuration: BigNumberish;
  poolType: WeightedPoolType;
  swapEnabledOnStart: boolean;
  mustAllowlistLPs: boolean;
  protocolSwapFeePercentage: BigNumberish;
  managementSwapFeePercentage: BigNumberish;
  reserveAssetManager: string;
  managementAumFeePercentage: BigNumberish;
  aumProtocolFeesCollector: string;
  owner?: string;
  admin?: SignerWithAddress;
  from?: SignerWithAddress;
};

export type SwapWeightedPool = {
  in: number | Token;
  out: number | Token;
  amount: BigNumberish;
  recipient?: Account;
  from?: SignerWithAddress;
  lastChangeBlock?: BigNumberish;
  data?: string;
};

export type JoinExitWeightedPool = {
  recipient?: Account;
  currentBalances?: BigNumberish[];
  lastChangeBlock?: BigNumberish;
  protocolFeePercentage?: BigNumberish;
  data?: string;
  from?: SignerWithAddress;
};

export type InitWeightedPool = {
  initialBalances: NAry<BigNumberish>;
  from?: SignerWithAddress;
  recipient?: Account;
  protocolFeePercentage?: BigNumberish;
};

export type JoinGivenInWeightedPool = {
  amountsIn: NAry<BigNumberish>;
  minimumBptOut?: BigNumberish;
  from?: SignerWithAddress;
  recipient?: Account;
  lastChangeBlock?: BigNumberish;
  currentBalances?: BigNumberish[];
  protocolFeePercentage?: BigNumberish;
};

export type JoinGivenOutWeightedPool = {
  token: number | Token;
  bptOut: BigNumberish;
  from?: SignerWithAddress;
  recipient?: Account;
  lastChangeBlock?: BigNumberish;
  currentBalances?: BigNumberish[];
  protocolFeePercentage?: BigNumberish;
};

export type JoinAllGivenOutWeightedPool = {
  bptOut: BigNumberish;
  from?: SignerWithAddress;
  recipient?: Account;
  lastChangeBlock?: BigNumberish;
  currentBalances?: BigNumberish[];
  protocolFeePercentage?: BigNumberish;
};

export type ExitGivenOutWeightedPool = {
  amountsOut: NAry<BigNumberish>;
  maximumBptIn?: BigNumberish;
  recipient?: Account;
  from?: SignerWithAddress;
  lastChangeBlock?: BigNumberish;
  currentBalances?: BigNumberish[];
  protocolFeePercentage?: BigNumberish;
};

export type SingleExitGivenInWeightedPool = {
  bptIn: BigNumberish;
  token: number | Token;
  recipient?: Account;
  from?: SignerWithAddress;
  lastChangeBlock?: BigNumberish;
  currentBalances?: BigNumberish[];
  protocolFeePercentage?: BigNumberish;
};

export type MultiExitGivenInWeightedPool = {
  bptIn: BigNumberish;
  recipient?: Account;
  from?: SignerWithAddress;
  lastChangeBlock?: BigNumberish;
  currentBalances?: BigNumberish[];
  protocolFeePercentage?: BigNumberish;
};

export type JoinResult = {
  amountsIn: BigNumber[];
  dueProtocolFeeAmounts: BigNumber[];
  receipt: ContractReceipt;
};

export type ExitResult = {
  amountsOut: BigNumber[];
  dueProtocolFeeAmounts: BigNumber[];
  receipt: ContractReceipt;
};

export type SwapResult = {
  amount: BigNumber;
  receipt: ContractReceipt;
};

export type JoinQueryResult = {
  bptOut: BigNumber;
  amountsIn: BigNumber[];
};

export type ExitQueryResult = {
  bptIn: BigNumber;
  amountsOut: BigNumber[];
};

export type VoidResult = {
  receipt: ContractReceipt;
};

export type PoolQueryResult = JoinQueryResult | ExitQueryResult;

export type GradualWeightUpdateParams = {
  startTime: BigNumber;
  endTime: BigNumber;
  startWeights: BigNumber[];
  endWeights: BigNumber[];
};

export type GradualSwapFeeUpdateParams = {
  startTime: BigNumber;
  endTime: BigNumber;
  startSwapFeePercentage: BigNumber;
  endSwapFeePercentage: BigNumber;
};

export type BasePoolRights = {
  canTransferOwnership: boolean;
  canChangeSwapFee: boolean;
  canUpdateMetadata: boolean;
};

export type ManagedPoolRights = {
  canChangeWeights: boolean;
  canDisableSwaps: boolean;
  canSetMustAllowlistLPs: boolean;
  canSetCircuitBreakers: boolean;
  canChangeTokens: boolean;
  canChangeMgmtFees: boolean;
};

export type ManagedPoolParams = {
  name: string;
  symbol: string;
  tokens: string[];
  normalizedWeights: BigNumberish[];
  assetManagers: string[];
  swapFeePercentage: BigNumberish;
  swapEnabledOnStart: boolean;
  mustAllowlistLPs: boolean;
  protocolSwapFeePercentage: BigNumberish;
  managementSwapFeePercentage: BigNumberish;
  managementAumFeePercentage: BigNumberish;
<<<<<<< HEAD
  aumProtocolFeesCollector: string;
};

export type AMLiquidityBootstrappingPoolParams = {
  name: string;
  symbol: string;
  projectToken: string;
  reserveToken: string;
  projectWeight: BigNumberish;
  reserveWeight: BigNumberish;
  swapFeePercentage: BigNumberish;
  swapEnabledOnStart: boolean;
=======
>>>>>>> 4410e906
};<|MERGE_RESOLUTION|>--- conflicted
+++ resolved
@@ -216,8 +216,6 @@
   protocolSwapFeePercentage: BigNumberish;
   managementSwapFeePercentage: BigNumberish;
   managementAumFeePercentage: BigNumberish;
-<<<<<<< HEAD
-  aumProtocolFeesCollector: string;
 };
 
 export type AMLiquidityBootstrappingPoolParams = {
@@ -229,6 +227,4 @@
   reserveWeight: BigNumberish;
   swapFeePercentage: BigNumberish;
   swapEnabledOnStart: boolean;
-=======
->>>>>>> 4410e906
 };