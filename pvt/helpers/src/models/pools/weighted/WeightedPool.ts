import { BigNumber, Contract, ContractFunction, ContractReceipt, ContractTransaction } from 'ethers';
import { BigNumberish, bn, fp, fpMul } from '../../../numbers';
import { MAX_UINT256, ZERO_ADDRESS } from '../../../constants';
import * as expectEvent from '../../../test/expectEvent';
import Vault from '../../vault/Vault';
import Token from '../../tokens/Token';
import TokenList from '../../tokens/TokenList';
import TypesConverter from '../../types/TypesConverter';
import WeightedPoolDeployer from './WeightedPoolDeployer';
import { MinimalSwap } from '../../vault/types';
import {
  JoinExitWeightedPool,
  InitWeightedPool,
  JoinGivenInWeightedPool,
  JoinGivenOutWeightedPool,
  JoinAllGivenOutWeightedPool,
  JoinResult,
  RawWeightedPoolDeployment,
  ExitResult,
  SwapResult,
  SingleExitGivenInWeightedPool,
  MultiExitGivenInWeightedPool,
  ExitGivenOutWeightedPool,
  SwapWeightedPool,
  ExitQueryResult,
  JoinQueryResult,
  PoolQueryResult,
  GradualWeightUpdateParams,
  GradualSwapFeeUpdateParams,
  WeightedPoolType,
  CircuitBreakerState,
} from './types';
import {
  calculateInvariant,
  calcBptOutGivenExactTokensIn,
  calcTokenInGivenExactBptOut,
  calcTokenOutGivenExactBptIn,
  calcOutGivenIn,
  calculateOneTokenSwapFeeAmount,
  calcInGivenOut,
  calculateMaxOneTokenSwapFeeAmount,
  calculateSpotPrice,
  calculateBPTPrice,
} from './math';

import { Account, accountToAddress, SwapKind, WeightedPoolEncoder } from '@balancer-labs/balancer-js';
import { SignerWithAddress } from '@nomiclabs/hardhat-ethers/signers';
import BasePool from '../base/BasePool';
import assert from 'assert';

const MAX_IN_RATIO = fp(0.3);
const MAX_OUT_RATIO = fp(0.3);
const MAX_INVARIANT_RATIO = fp(3);
const MIN_INVARIANT_RATIO = fp(0.7);

export default class WeightedPool extends BasePool {
  weights: BigNumberish[];
  rateProviders: string[];
  assetManagers: string[];
  poolType: WeightedPoolType;
  swapEnabledOnStart: boolean;
  mustAllowlistLPs: boolean;
<<<<<<< HEAD
  protocolSwapFeePercentage: BigNumberish;
  managementSwapFeePercentage: BigNumberish;
  reserveAssetManager: string;
=======
>>>>>>> 20045fc3
  managementAumFeePercentage: BigNumberish;
  aumProtocolFeesCollector: string;

  static async create(params: RawWeightedPoolDeployment = {}): Promise<WeightedPool> {
    return WeightedPoolDeployer.deploy(params);
  }

  constructor(
    instance: Contract,
    poolId: string,
    vault: Vault,
    tokens: TokenList,
    weights: BigNumberish[],
    rateProviders: string[],
    assetManagers: string[],
    swapFeePercentage: BigNumberish,
    poolType: WeightedPoolType,
    swapEnabledOnStart: boolean,
    mustAllowlistLPs: boolean,
<<<<<<< HEAD
    reserveAssetManager: string,
    protocolSwapFeePercentage: BigNumberish,
    managementSwapFeePercentage: BigNumberish,
=======
>>>>>>> 20045fc3
    managementAumFeePercentage: BigNumberish,
    aumProtocolFeesCollector: string,
    owner?: SignerWithAddress
  ) {
    super(instance, poolId, vault, tokens, swapFeePercentage, owner);

    this.weights = weights;
    this.rateProviders = rateProviders;
    this.assetManagers = assetManagers;
    this.poolType = poolType;
    this.swapEnabledOnStart = swapEnabledOnStart;
    this.mustAllowlistLPs = mustAllowlistLPs;
<<<<<<< HEAD
    this.protocolSwapFeePercentage = protocolSwapFeePercentage;
    this.managementSwapFeePercentage = managementSwapFeePercentage;
    this.reserveAssetManager = reserveAssetManager;
=======
>>>>>>> 20045fc3
    this.managementAumFeePercentage = managementAumFeePercentage;
    this.aumProtocolFeesCollector = aumProtocolFeesCollector;
  }

  get maxWeight(): BigNumberish {
    return this.weights.reduce((max, weight) => (bn(weight).gt(max) ? weight : max), bn(0));
  }

  get normalizedWeights(): BigNumberish[] {
    return this.weights;
  }

  get maxWeightIndex(): BigNumberish {
    const maxIdx = this.weights.indexOf(this.maxWeight);
    return bn(maxIdx);
  }

  async getLastPostJoinExitInvariant(): Promise<BigNumber> {
    return this.instance.getLastPostJoinExitInvariant();
  }

  async getMaxInvariantDecrease(): Promise<BigNumber> {
    const supply = await this.totalSupply();
    return supply.sub(fpMul(MIN_INVARIANT_RATIO, supply));
  }

  async getMaxInvariantIncrease(): Promise<BigNumber> {
    const supply = await this.totalSupply();
    return fpMul(MAX_INVARIANT_RATIO, supply).sub(supply);
  }

  async getMaxIn(tokenIndex: number, currentBalances?: BigNumber[]): Promise<BigNumber> {
    if (!currentBalances) currentBalances = await this.getBalances();
    return fpMul(currentBalances[tokenIndex], MAX_IN_RATIO);
  }

  async getMaxOut(tokenIndex: number, currentBalances?: BigNumber[]): Promise<BigNumber> {
    if (!currentBalances) currentBalances = await this.getBalances();
    return fpMul(currentBalances[tokenIndex], MAX_OUT_RATIO);
  }

  async getSwapEnabled(from: SignerWithAddress): Promise<boolean> {
    return this.instance.connect(from).getSwapEnabled();
  }

  async getManagementAumFeeParams(): Promise<[BigNumber, BigNumber]> {
    return this.instance.getManagementAumFeeParams();
  }

  async getNormalizedWeights(): Promise<BigNumber[]> {
    return this.instance.getNormalizedWeights();
  }

  async estimateSpotPrice(currentBalances?: BigNumberish[]): Promise<BigNumber> {
    if (!currentBalances) currentBalances = await this.getBalances();

    const scalingFactors = await this.getScalingFactors();
    return calculateSpotPrice(
      currentBalances.map((x, i) => fpMul(x, scalingFactors[i])),
      this.weights
    );
  }

  async estimateBptPrice(
    tokenIndex: number,
    currentBalance?: BigNumberish,
    currentSupply?: BigNumberish
  ): Promise<BigNumber> {
    if (!currentBalance) currentBalance = (await this.getBalances())[tokenIndex];
    if (!currentSupply) currentSupply = await this.totalSupply();

    const scalingFactors = await this.getScalingFactors();

    return calculateBPTPrice(
      fpMul(currentBalance, scalingFactors[tokenIndex]),
      this.weights[tokenIndex],
      currentSupply
    );
  }

  async estimateInvariant(currentBalances?: BigNumberish[]): Promise<BigNumber> {
    if (!currentBalances) currentBalances = await this.getBalances();
    const scalingFactors = await this.getScalingFactors();

    return calculateInvariant(
      currentBalances.map((x, i) => fpMul(x, scalingFactors[i])),
      this.weights
    );
  }

  async estimateSwapFeeAmount(
    paidToken: number | Token,
    protocolFeePercentage: BigNumberish,
    currentBalances?: BigNumberish[]
  ): Promise<BigNumber> {
    if (!currentBalances) currentBalances = await this.getBalances();
    const lastInvariant = await this.estimateInvariant();
    const paidTokenIndex = this.tokens.indexOf(paidToken);
    const feeAmount = calculateOneTokenSwapFeeAmount(currentBalances, this.weights, lastInvariant, paidTokenIndex);
    return fpMul(bn(feeAmount), protocolFeePercentage);
  }

  async estimateMaxSwapFeeAmount(
    paidToken: number | Token,
    protocolFeePercentage: BigNumberish,
    currentBalances?: BigNumberish[]
  ): Promise<BigNumber> {
    if (!currentBalances) currentBalances = await this.getBalances();
    const paidTokenIndex = this.tokens.indexOf(paidToken);
    const feeAmount = calculateMaxOneTokenSwapFeeAmount(
      currentBalances,
      this.weights,
      MIN_INVARIANT_RATIO,
      paidTokenIndex
    );
    return fpMul(bn(feeAmount), protocolFeePercentage);
  }

  async estimateGivenIn(params: SwapWeightedPool, currentBalances?: BigNumberish[]): Promise<BigNumberish> {
    if (!currentBalances) currentBalances = await this.getBalances();
    const [tokenIn, tokenOut] = this.tokens.indicesOf(params.in, params.out);

    return bn(
      calcOutGivenIn(
        currentBalances[tokenIn],
        this.weights[tokenIn],
        currentBalances[tokenOut],
        this.weights[tokenOut],
        params.amount
      )
    );
  }

  async estimateGivenOut(params: SwapWeightedPool, currentBalances?: BigNumberish[]): Promise<BigNumberish> {
    if (!currentBalances) currentBalances = await this.getBalances();
    const [tokenIn, tokenOut] = this.tokens.indicesOf(params.in, params.out);

    return bn(
      calcInGivenOut(
        currentBalances[tokenIn],
        this.weights[tokenIn],
        currentBalances[tokenOut],
        this.weights[tokenOut],
        params.amount
      )
    );
  }

  async estimateBptOut(
    amountsIn: BigNumberish[],
    currentBalances?: BigNumberish[],
    supply?: BigNumberish
  ): Promise<BigNumberish> {
    if (!supply) supply = await this.totalSupply();
    if (!currentBalances) currentBalances = await this.getBalances();
    return calcBptOutGivenExactTokensIn(currentBalances, this.weights, amountsIn, supply, this.swapFeePercentage);
  }

  async estimateTokenIn(
    token: number | Token,
    bptOut: BigNumberish,
    currentBalances?: BigNumberish[],
    supply?: BigNumberish
  ): Promise<BigNumberish> {
    if (!supply) supply = await this.totalSupply();
    if (!currentBalances) currentBalances = await this.getBalances();
    const tokenIndex = this.tokens.indexOf(token);
    return calcTokenInGivenExactBptOut(
      tokenIndex,
      currentBalances,
      this.weights,
      bptOut,
      supply,
      this.swapFeePercentage
    );
  }

  async estimateTokenOut(
    token: number | Token,
    bptIn: BigNumberish,
    currentBalances?: BigNumberish[],
    supply?: BigNumberish
  ): Promise<BigNumberish> {
    if (!supply) supply = await this.totalSupply();
    if (!currentBalances) currentBalances = await this.getBalances();
    const tokenIndex = this.tokens.indexOf(token);
    return calcTokenOutGivenExactBptIn(
      tokenIndex,
      currentBalances,
      this.weights,
      bptIn,
      supply,
      this.swapFeePercentage
    );
  }

  async swapGivenIn(params: SwapWeightedPool): Promise<SwapResult> {
    return this.swap(await this._buildSwapParams(SwapKind.GivenIn, params));
  }

  async swapGivenOut(params: SwapWeightedPool): Promise<SwapResult> {
    return this.swap(await this._buildSwapParams(SwapKind.GivenOut, params));
  }

  async updateProtocolFeePercentageCache(): Promise<ContractTransaction> {
    return this.instance.updateProtocolFeePercentageCache();
  }

  async swap(params: MinimalSwap): Promise<SwapResult> {
    let receipt: ContractReceipt;
    if (this.vault.mocked) {
      const tx = await this.vault.minimalSwap(params);
      receipt = await tx.wait();
    } else {
      if (!params.from) throw new Error('No signer provided');
      const tx = await this.vault.instance.connect(params.from).swap(
        {
          poolId: params.poolId,
          kind: params.kind,
          assetIn: params.tokenIn,
          assetOut: params.tokenOut,
          amount: params.amount,
          userData: params.data,
        },
        {
          sender: TypesConverter.toAddress(params.from),
          recipient: TypesConverter.toAddress(params.to) ?? ZERO_ADDRESS,
          fromInternalBalance: false,
          toInternalBalance: false,
        },
        params.kind == 0 ? 0 : MAX_UINT256,
        MAX_UINT256
      );
      receipt = await tx.wait();
    }
    const { amount } = expectEvent.inReceipt(receipt, 'Swap').args;
    return { amount, receipt };
  }

  async init(params: InitWeightedPool): Promise<JoinResult> {
    return this.join(this._buildInitParams(params));
  }

  async joinGivenIn(params: JoinGivenInWeightedPool): Promise<JoinResult> {
    return this.join(this._buildJoinGivenInParams(params));
  }

  async queryJoinGivenIn(params: JoinGivenInWeightedPool): Promise<JoinQueryResult> {
    return this.queryJoin(this._buildJoinGivenInParams(params));
  }

  async joinGivenOut(params: JoinGivenOutWeightedPool): Promise<JoinResult> {
    return this.join(this._buildJoinGivenOutParams(params));
  }

  async queryJoinGivenOut(params: JoinGivenOutWeightedPool): Promise<JoinQueryResult> {
    return this.queryJoin(this._buildJoinGivenOutParams(params));
  }

  async joinAllGivenOut(params: JoinAllGivenOutWeightedPool): Promise<JoinResult> {
    return this.join(this._buildJoinAllGivenOutParams(params));
  }

  async queryJoinAllGivenOut(params: JoinAllGivenOutWeightedPool): Promise<JoinQueryResult> {
    return this.queryJoin(this._buildJoinAllGivenOutParams(params));
  }

  async exitGivenOut(params: ExitGivenOutWeightedPool): Promise<ExitResult> {
    return this.exit(this._buildExitGivenOutParams(params));
  }

  async queryExitGivenOut(params: ExitGivenOutWeightedPool): Promise<ExitQueryResult> {
    return this.queryExit(this._buildExitGivenOutParams(params));
  }

  async singleExitGivenIn(params: SingleExitGivenInWeightedPool): Promise<ExitResult> {
    return this.exit(this._buildSingleExitGivenInParams(params));
  }

  async querySingleExitGivenIn(params: SingleExitGivenInWeightedPool): Promise<ExitQueryResult> {
    return this.queryExit(this._buildSingleExitGivenInParams(params));
  }

  async multiExitGivenIn(params: MultiExitGivenInWeightedPool): Promise<ExitResult> {
    return this.exit(this._buildMultiExitGivenInParams(params));
  }

  async queryMultiExitGivenIn(params: MultiExitGivenInWeightedPool): Promise<ExitQueryResult> {
    return this.queryExit(this._buildMultiExitGivenInParams(params));
  }

  async queryJoin(params: JoinExitWeightedPool): Promise<JoinQueryResult> {
    const fn = this.instance.queryJoin;
    return (await this._executeQuery(params, fn)) as JoinQueryResult;
  }

  async join(params: JoinExitWeightedPool): Promise<JoinResult> {
    const currentBalances = params.currentBalances || (await this.getBalances());
    const to = params.recipient ? TypesConverter.toAddress(params.recipient) : params.from?.address ?? ZERO_ADDRESS;
    const { tokens } = await this.getTokens();

    const tx = await this.vault.joinPool({
      poolAddress: this.address,
      poolId: this.poolId,
      recipient: to,
      currentBalances,
      tokens,
      lastChangeBlock: params.lastChangeBlock ?? 0,
      protocolFeePercentage: params.protocolFeePercentage ?? 0,
      data: params.data ?? '0x',
      from: params.from,
    });

    const receipt = await tx.wait();
    const { deltas, protocolFees } = expectEvent.inReceipt(receipt, 'PoolBalanceChanged').args;
    return { amountsIn: deltas, dueProtocolFeeAmounts: protocolFees, receipt };
  }

  async queryExit(params: JoinExitWeightedPool): Promise<ExitQueryResult> {
    const fn = this.instance.queryExit;
    return (await this._executeQuery(params, fn)) as ExitQueryResult;
  }

  async exit(params: JoinExitWeightedPool): Promise<ExitResult> {
    const currentBalances = params.currentBalances || (await this.getBalances());
    const to = params.recipient ? TypesConverter.toAddress(params.recipient) : params.from?.address ?? ZERO_ADDRESS;
    const { tokens } = await this.getTokens();

    const tx = await this.vault.exitPool({
      poolAddress: this.address,
      poolId: this.poolId,
      recipient: to,
      currentBalances,
      tokens,
      lastChangeBlock: params.lastChangeBlock ?? 0,
      protocolFeePercentage: params.protocolFeePercentage ?? 0,
      data: params.data ?? '0x',
      from: params.from,
    });

    const receipt = await tx.wait();
    const { deltas, protocolFees } = expectEvent.inReceipt(receipt, 'PoolBalanceChanged').args;
    return { amountsOut: deltas.map((x: BigNumber) => x.mul(-1)), dueProtocolFeeAmounts: protocolFees, receipt };
  }

  private async _executeQuery(params: JoinExitWeightedPool, fn: ContractFunction): Promise<PoolQueryResult> {
    const currentBalances = params.currentBalances || (await this.getBalances());
    const to = params.recipient ? TypesConverter.toAddress(params.recipient) : params.from?.address ?? ZERO_ADDRESS;

    return fn(
      this.poolId,
      params.from?.address || ZERO_ADDRESS,
      to,
      currentBalances,
      params.lastChangeBlock ?? 0,
      params.protocolFeePercentage ?? 0,
      params.data ?? '0x'
    );
  }

  private async _buildSwapParams(kind: number, params: SwapWeightedPool): Promise<MinimalSwap> {
    const currentBalances = await this.getBalances();
    const { tokens } = await this.vault.getPoolTokens(this.poolId);
    const tokenIn = typeof params.in === 'number' ? tokens[params.in] : params.in.address;
    const tokenOut = typeof params.out === 'number' ? tokens[params.out] : params.out.address;
    return {
      kind,
      poolAddress: this.address,
      poolId: this.poolId,
      from: params.from,
      to: params.recipient ?? ZERO_ADDRESS,
      tokenIn: tokenIn ?? ZERO_ADDRESS,
      tokenOut: tokenOut ?? ZERO_ADDRESS,
      balanceTokenIn: currentBalances[tokens.indexOf(tokenIn)] || bn(0),
      balanceTokenOut: currentBalances[tokens.indexOf(tokenOut)] || bn(0),
      lastChangeBlock: params.lastChangeBlock ?? 0,
      data: params.data ?? '0x',
      amount: params.amount,
    };
  }

  private _buildInitParams(params: InitWeightedPool): JoinExitWeightedPool {
    const { initialBalances: balances } = params;
    const amountsIn = Array.isArray(balances) ? balances : Array(this.tokens.length).fill(balances);

    return {
      from: params.from,
      recipient: params.recipient,
      protocolFeePercentage: params.protocolFeePercentage,
      data: WeightedPoolEncoder.joinInit(amountsIn),
    };
  }

  private _buildJoinGivenInParams(params: JoinGivenInWeightedPool): JoinExitWeightedPool {
    const { amountsIn: amounts } = params;
    const amountsIn = Array.isArray(amounts) ? amounts : Array(this.tokens.length).fill(amounts);

    return {
      from: params.from,
      recipient: params.recipient,
      lastChangeBlock: params.lastChangeBlock,
      currentBalances: params.currentBalances,
      protocolFeePercentage: params.protocolFeePercentage,
      data: WeightedPoolEncoder.joinExactTokensInForBPTOut(amountsIn, params.minimumBptOut ?? 0),
    };
  }

  private _buildJoinGivenOutParams(params: JoinGivenOutWeightedPool): JoinExitWeightedPool {
    return {
      from: params.from,
      recipient: params.recipient,
      lastChangeBlock: params.lastChangeBlock,
      currentBalances: params.currentBalances,
      protocolFeePercentage: params.protocolFeePercentage,
      data: WeightedPoolEncoder.joinTokenInForExactBPTOut(params.bptOut, this.tokens.indexOf(params.token)),
    };
  }

  private _buildJoinAllGivenOutParams(params: JoinAllGivenOutWeightedPool): JoinExitWeightedPool {
    return {
      from: params.from,
      recipient: params.recipient,
      lastChangeBlock: params.lastChangeBlock,
      currentBalances: params.currentBalances,
      protocolFeePercentage: params.protocolFeePercentage,
      data: WeightedPoolEncoder.joinAllTokensInForExactBPTOut(params.bptOut),
    };
  }

  private _buildExitGivenOutParams(params: ExitGivenOutWeightedPool): JoinExitWeightedPool {
    const { amountsOut: amounts } = params;
    const amountsOut = Array.isArray(amounts) ? amounts : Array(this.tokens.length).fill(amounts);
    return {
      from: params.from,
      recipient: params.recipient,
      lastChangeBlock: params.lastChangeBlock,
      currentBalances: params.currentBalances,
      protocolFeePercentage: params.protocolFeePercentage,
      data: WeightedPoolEncoder.exitBPTInForExactTokensOut(amountsOut, params.maximumBptIn ?? MAX_UINT256),
    };
  }

  private _buildSingleExitGivenInParams(params: SingleExitGivenInWeightedPool): JoinExitWeightedPool {
    return {
      from: params.from,
      recipient: params.recipient,
      lastChangeBlock: params.lastChangeBlock,
      currentBalances: params.currentBalances,
      protocolFeePercentage: params.protocolFeePercentage,
      data: WeightedPoolEncoder.exitExactBPTInForOneTokenOut(params.bptIn, this.tokens.indexOf(params.token)),
    };
  }

  private _buildMultiExitGivenInParams(params: MultiExitGivenInWeightedPool): JoinExitWeightedPool {
    return {
      from: params.from,
      recipient: params.recipient,
      lastChangeBlock: params.lastChangeBlock,
      currentBalances: params.currentBalances,
      protocolFeePercentage: params.protocolFeePercentage,
      data: WeightedPoolEncoder.exitExactBPTInForTokensOut(params.bptIn),
    };
  }

  private _isManagedPool() {
    return this.poolType == WeightedPoolType.MANAGED_POOL || this.poolType == WeightedPoolType.MOCK_MANAGED_POOL;
  }

  async setSwapEnabled(from: SignerWithAddress, swapEnabled: boolean): Promise<ContractTransaction> {
    const pool = this.instance.connect(from);
    return pool.setSwapEnabled(swapEnabled);
  }

  async setSwapFeePercentage(from: SignerWithAddress, swapFeePercentage: BigNumberish): Promise<ContractTransaction> {
    if (this._isManagedPool()) {
      throw new Error('Not available in managed pool');
    }
    const pool = this.instance.connect(from);
    return pool.setSwapFeePercentage(swapFeePercentage);
  }

  async setManagementAumFeePercentage(
    from: SignerWithAddress,
    managementFee: BigNumberish
  ): Promise<ContractTransaction> {
    const pool = this.instance.connect(from);
    return pool.setManagementAumFeePercentage(managementFee);
  }

  async addAllowedAddress(from: SignerWithAddress, member: Account): Promise<ContractTransaction> {
    const pool = this.instance.connect(from);
    return pool.addAllowedAddress(TypesConverter.toAddress(member));
  }

  async removeAllowedAddress(from: SignerWithAddress, member: Account): Promise<ContractTransaction> {
    const pool = this.instance.connect(from);
    return pool.removeAllowedAddress(TypesConverter.toAddress(member));
  }

  async getMustAllowlistLPs(): Promise<boolean> {
    return this.instance.getMustAllowlistLPs();
  }

  async setMustAllowlistLPs(from: SignerWithAddress, mustAllowlistLPs: boolean): Promise<ContractTransaction> {
    const pool = this.instance.connect(from);
    return pool.setMustAllowlistLPs(mustAllowlistLPs);
  }

  async isAllowedAddress(member: string): Promise<boolean> {
    return this.instance.isAllowedAddress(member);
  }

  async collectAumManagementFees(from: SignerWithAddress): Promise<ContractTransaction> {
    const pool = this.instance.connect(from);
    return pool.collectAumManagementFees();
  }

  async updateWeightsGradually(
    from: SignerWithAddress,
    startTime: BigNumberish,
    endTime: BigNumberish,
    endWeights: BigNumberish[],
    tokens?: string[]
  ): Promise<ContractTransaction> {
    const pool = this.instance.connect(from);

    if (this._isManagedPool()) {
      if (!tokens) {
        const { tokens: registeredTokens } = await this.getTokens();
        // If the first token is BPT then we can assume that the Pool is composable.
        if (registeredTokens[0] == this.address) {
          tokens = registeredTokens.slice(1);
        } else {
          tokens = registeredTokens;
        }
      }

      return await pool.updateWeightsGradually(startTime, endTime, tokens, endWeights);
    }

    return await pool.updateWeightsGradually(startTime, endTime, endWeights);
  }

  async updateSwapFeeGradually(
    from: SignerWithAddress,
    startTime: BigNumberish,
    endTime: BigNumberish,
    startSwapFeePercentage: BigNumberish,
    endSwapFeePercentage: BigNumberish
  ): Promise<ContractTransaction> {
    assert(this._isManagedPool(), 'Only available in managed pool');
    const pool = this.instance.connect(from);
    return await pool.updateSwapFeeGradually(startTime, endTime, startSwapFeePercentage, endSwapFeePercentage);
  }

  async setCircuitBreakers(
    from: SignerWithAddress,
    tokens: Token[] | string[],
    bptPrices: BigNumber[],
    lowerBounds: BigNumber[],
    upperBounds: BigNumber[]
  ): Promise<ContractTransaction> {
    const tokensArg = tokens.map((t) => TypesConverter.toAddress(t));
    const pool = this.instance.connect(from);

    return await pool.setCircuitBreakers(tokensArg, bptPrices, lowerBounds, upperBounds);
  }

  async getGradualWeightUpdateParams(from?: SignerWithAddress): Promise<GradualWeightUpdateParams> {
    const pool = from ? this.instance.connect(from) : this.instance;
    return await pool.getGradualWeightUpdateParams();
  }

  async getGradualSwapFeeUpdateParams(from?: SignerWithAddress): Promise<GradualSwapFeeUpdateParams> {
    const pool = from ? this.instance.connect(from) : this.instance;
    return await pool.getGradualSwapFeeUpdateParams();
  }

  async getCircuitBreakerState(token: Token | string): Promise<CircuitBreakerState> {
    return await this.instance.getCircuitBreakerState(TypesConverter.toAddress(token));
  }

  async addToken(
    from: SignerWithAddress,
    token: Token | string,
    assetManager: Account,
    normalizedWeight: BigNumberish,
    mintAmount?: BigNumberish,
    recipient?: string
  ): Promise<ContractTransaction> {
    return this.instance
      .connect(from)
      .addToken(
        TypesConverter.toAddress(token),
        accountToAddress(assetManager),
        normalizedWeight,
        mintAmount ?? 0,
        recipient ?? from.address
      );
  }

  async removeToken(
    from: SignerWithAddress,
    token: Token | string,
    sender?: string,
    burnAmount?: BigNumberish
  ): Promise<ContractTransaction> {
    return this.instance
      .connect(from)
      .removeToken(TypesConverter.toAddress(token), burnAmount ?? 0, sender ?? from.address);
  }
}<|MERGE_RESOLUTION|>--- conflicted
+++ resolved
@@ -60,12 +60,7 @@
   poolType: WeightedPoolType;
   swapEnabledOnStart: boolean;
   mustAllowlistLPs: boolean;
-<<<<<<< HEAD
-  protocolSwapFeePercentage: BigNumberish;
-  managementSwapFeePercentage: BigNumberish;
   reserveAssetManager: string;
-=======
->>>>>>> 20045fc3
   managementAumFeePercentage: BigNumberish;
   aumProtocolFeesCollector: string;
 
@@ -85,12 +80,7 @@
     poolType: WeightedPoolType,
     swapEnabledOnStart: boolean,
     mustAllowlistLPs: boolean,
-<<<<<<< HEAD
     reserveAssetManager: string,
-    protocolSwapFeePercentage: BigNumberish,
-    managementSwapFeePercentage: BigNumberish,
-=======
->>>>>>> 20045fc3
     managementAumFeePercentage: BigNumberish,
     aumProtocolFeesCollector: string,
     owner?: SignerWithAddress
@@ -103,12 +93,7 @@
     this.poolType = poolType;
     this.swapEnabledOnStart = swapEnabledOnStart;
     this.mustAllowlistLPs = mustAllowlistLPs;
-<<<<<<< HEAD
-    this.protocolSwapFeePercentage = protocolSwapFeePercentage;
-    this.managementSwapFeePercentage = managementSwapFeePercentage;
     this.reserveAssetManager = reserveAssetManager;
-=======
->>>>>>> 20045fc3
     this.managementAumFeePercentage = managementAumFeePercentage;
     this.aumProtocolFeesCollector = aumProtocolFeesCollector;
   }
