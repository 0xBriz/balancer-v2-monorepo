// SPDX-License-Identifier: GPL-3.0-or-later
// This program is free software: you can redistribute it and/or modify
// it under the terms of the GNU General Public License as published by
// the Free Software Foundation, either version 3 of the License, or
// (at your option) any later version.

// This program is distributed in the hope that it will be useful,
// but WITHOUT ANY WARRANTY; without even the implied warranty of
// MERCHANTABILITY or FITNESS FOR A PARTICULAR PURPOSE.  See the
// GNU General Public License for more details.

// You should have received a copy of the GNU General Public License
// along with this program.  If not, see <http://www.gnu.org/licenses/>.

pragma solidity ^0.7.0;
pragma experimental ABIEncoderV2;

import "@balancer-labs/v2-solidity-utils/contracts/math/FixedPoint.sol";
import "@balancer-labs/v2-solidity-utils/contracts/helpers/WordCodec.sol";
import "@balancer-labs/v2-pool-utils/contracts/protocol-fees/ProtocolFeeCache.sol";
import "@balancer-labs/v2-pool-utils/contracts/protocol-fees/InvariantGrowthProtocolSwapFees.sol";

import "./ComposableStablePoolStorage.sol";
import "./ComposableStablePoolRates.sol";
import "./StableMath.sol";

abstract contract ComposableStablePoolProtocolFees is
    ComposableStablePoolStorage,
    ComposableStablePoolRates,
    ProtocolFeeCache
{
    using FixedPoint for uint256;
    using WordCodec for bytes32;

    // To track protocol fees, we measure and store the value of the invariant after every join and exit.
    // All invariant growth that happens between join and exit events is due to swap fees and yield.
    // For selected tokens, we exclude the yield portion from the computation.
    // Because the invariant depends on the amplification parameter, and this value may change over time, we should only
    // compare invariants that were computed using the same value. We therefore store both values together.
    //
    // These values reside in the same storage slot. The amplification factor is bound by _MAX_AMP * _AMP_PRECISION, or
    // 5e6, which fits in 23 bits. We use all remaining bits for the invariant: this is more than enough, as the
    // invariant is proportional to the total supply, which is capped at 112 bits.
    // The data structure is as follows:
    //
    // [ last join-exit amplification  | last post join-exit invariant ]
    // [           23 bits             |            233 bits           ]
    bytes32 private _lastJoinExitData;

    uint256 private constant _LAST_POST_JOIN_EXIT_INVARIANT_OFFSET = 0;
    uint256 private constant _LAST_POST_JOIN_EXIT_INVARIANT_SIZE = 233;
    uint256 private constant _LAST_JOIN_EXIT_AMPLIFICATION_OFFSET = _LAST_POST_JOIN_EXIT_INVARIANT_OFFSET +
        _LAST_POST_JOIN_EXIT_INVARIANT_SIZE;

    uint256 private constant _LAST_JOIN_EXIT_AMPLIFICATION_SIZE = 23;

    /**
     * @dev Calculates due protocol fees originating from accumulated swap fees and yield of non-exempt tokens, pays
     * them by minting BPT, and returns the actual supply and current balances.
     *
     * We also return the current invariant computed using the amplification factor at the last join or exit, which can
     * be useful to skip computations in scenarios where the amplification factor is not changing.
     */
    function _payProtocolFeesBeforeJoinExit(
        uint256[] memory registeredBalances,
        uint256 lastJoinExitAmp,
        uint256 lastPostJoinExitInvariant
    )
        internal
        returns (
            uint256,
            uint256[] memory,
            uint256
        )
    {
        (uint256 virtualSupply, uint256[] memory balances) = _dropBptItemFromBalances(registeredBalances);

        // First, we'll compute what percentage of the Pool the protocol should own due to charging protocol fees on
        // swap fees and yield.
        (
            uint256 expectedProtocolOwnershipPercentage,
            uint256 currentInvariantWithLastJoinExitAmp
        ) = _getProtocolPoolOwnershipPercentage(balances, lastJoinExitAmp, lastPostJoinExitInvariant);

        // Now that we know what percentage of the Pool's current value the protocol should own, we can compute how
        // much BPT we need to mint to get to this state. Since we're going to mint BPT for the protocol, the value
        // of each BPT is going to be reduced as all LPs get diluted.
        uint256 protocolFeeAmount = ProtocolFees.bptForPoolOwnershipPercentage(
            virtualSupply,
            expectedProtocolOwnershipPercentage
        );

        if (protocolFeeAmount > 0) {
            _payProtocolFees(protocolFeeAmount);
        }

        // We pay fees before a join or exit to ensure the pool is debt-free. This increases the virtual supply (making
        // it match the actual supply).
        //
        // For this addition to overflow, `totalSupply` would also have already overflowed.
        return (virtualSupply + protocolFeeAmount, balances, currentInvariantWithLastJoinExitAmp);
    }

    function _getProtocolPoolOwnershipPercentage(
        uint256[] memory balances,
        uint256 lastJoinExitAmp,
        uint256 lastPostJoinExitInvariant
    ) internal view returns (uint256, uint256) {
        // We compute three invariants, adjusting the balances of tokens that have rate providers by undoing the current
        // rate adjustment and then applying the old rate. This is equivalent to multiplying by old rate / current rate.
        //
        // In all cases we compute invariants with the last join-exit amplification factor, so that changes to the
        // amplification are not translated into changes to the invariant. Since amplification factor changes are both
        // infrequent and slow, they should have little effect on the pool balances, making this a very good
        // approximation.
        //
        // With this technique we obtain an invariant that does not include yield at all, meaning any growth will be due
        // exclusively to swap fees. We call this the 'swap fee growth invariant'.
        // A second invariant will exclude the yield of exempt tokens, and therefore include both swap fees and
        // non-exempt yield. This is called the 'non exempt growth invariant'.
        // Finally, a third invariant includes the yield of all tokens by using only the current rates. We call this the
        // 'total growth invariant', since it includes both swap fee growth, non-exempt yield growth and exempt yield
        // growth. If the last join-exit amplification equals the current one, this invariant equals the current
        // invariant.

        (
            uint256 swapFeeGrowthInvariant,
            uint256 totalNonExemptGrowthInvariant,
            uint256 totalGrowthInvariant
        ) = _getGrowthInvariants(balances, lastJoinExitAmp);

        // By comparing the invariant increase attributable to each source of growth to the total growth invariant,
        // we can calculate how much of the current Pool value originates from that source, and then apply the
        // corresponding protocol fee percentage to that amount.

        // We have two sources of growth: swap fees, and non-exempt yield. As we illustrate graphically below:
        //
        // growth due to swap fees        = (swap fee growth invariant - last post join-exit invariant)
        // growth due to non-exempt yield = (non-exempt growth invariant - swap fee growth invariant)
        //
        // These can be converted to additive percentages by normalizing against the total growth invariant value:
        // growth due to swap fees / total growth invariant = % pool ownership due from swap fees
        // growth due to non-exempt yield / total growth invariant = % pool ownership due from non-exempt yield
        //
        //   ┌───────────────────────┐ ──┐
        //   │  exempt yield         │   │  total growth invariant
        //   ├───────────────────────┤   │ ──┐
        //   │  non-exempt yield     │   │   │  non-exempt growth invariant
        //   ├───────────────────────┤   │   │ ──┐
        //   │  swap fees            │   │   │   │  swap fee growth invariant
        //   ├───────────────────────┤   │   │   │ ──┐
        //   │   original value      │   │   │   │   │  last post join-exit invariant
        //   └───────────────────────┘ ──┘ ──┘ ──┘ ──┘
        //
        // Each invariant should be larger than its precedessor. In case any rounding error results in them being
        // smaller, we adjust the subtraction to equal 0.

        // Note: in the unexpected scenario where the rates of the tokens shrink over time instead of growing (i.e. if
        // the yield is negative), the non-exempt growth invariant might actually be *smaller* than the swap fee growth
        // invariant, and the total growth invariant might be *smaller* than the non-exempt growth invariant. Depending
        // on the order in which swaps, joins/exits and rate changes happen, as well as their relative magnitudes, it is
        // possible for the Pool to either pay more or less protocol fees than it should.
        // Due to the complexity that handling all of these cases would introduce, this behavior is considered out of
        // scope, and is expected to be handled on a case-by-case basis if the token rates were to ever decrease (which
        // would also mean that the Pool value has dropped).

        uint256 swapFeeGrowthInvariantDelta = (swapFeeGrowthInvariant > lastPostJoinExitInvariant)
            ? swapFeeGrowthInvariant - lastPostJoinExitInvariant
            : 0;
        uint256 nonExemptYieldGrowthInvariantDelta = (totalNonExemptGrowthInvariant > swapFeeGrowthInvariant)
            ? totalNonExemptGrowthInvariant - swapFeeGrowthInvariant
            : 0;

        // We can now derive what percentage of the Pool's total value each invariant delta represents by dividing by
        // the total growth invariant. These values, multiplied by the protocol fee percentage for each growth type,
        // represent the percentage of Pool ownership the protocol should have due to each source.

        uint256 protocolSwapFeePercentage = swapFeeGrowthInvariantDelta.divDown(totalGrowthInvariant).mulDown(
            getProtocolFeePercentageCache(ProtocolFeeType.SWAP)
        );

        uint256 protocolYieldPercentage = nonExemptYieldGrowthInvariantDelta.divDown(totalGrowthInvariant).mulDown(
            getProtocolFeePercentageCache(ProtocolFeeType.YIELD)
        );

        // These percentages can then be simply added to compute the total protocol Pool ownership percentage.
        // This is naturally bounded above by FixedPoint.ONE so this addition cannot overflow.
        return (protocolSwapFeePercentage + protocolYieldPercentage, totalGrowthInvariant);
    }

    function _getGrowthInvariants(uint256[] memory balances, uint256 lastJoinExitAmp)
        internal
        view
        returns (
            uint256 swapFeeGrowthInvariant,
            uint256 totalNonExemptGrowthInvariant,
            uint256 totalGrowthInvariant
        )
    {
        // We always calculate the swap fee growth invariant, since we cannot easily know whether swap fees have
        // accumulated or not.

        swapFeeGrowthInvariant = StableMath._calculateInvariant(
            lastJoinExitAmp,
            _getAdjustedBalances(balances, true) // Adjust all balances
        );

        // For the other invariants, we can potentially skip some work. In the edge cases where none or all of the
        // tokens are exempt from yield, there's one fewer invariant to compute.

        if (_areNoTokensExempt()) {
            // If there are no tokens with fee-exempt yield, then the total non-exempt growth will equal the total
            // growth: all yield growth is non-exempt. There's also no point in adjusting balances, since we
            // already know none are exempt.

            totalNonExemptGrowthInvariant = StableMath._calculateInvariant(lastJoinExitAmp, balances);
            totalGrowthInvariant = totalNonExemptGrowthInvariant;
        } else if (_areAllTokensExempt()) {
            // If no tokens are charged fees on yield, then the non-exempt growth is equal to the swap fee growth - no
            // yield fees will be collected.

            totalNonExemptGrowthInvariant = swapFeeGrowthInvariant;
            totalGrowthInvariant = StableMath._calculateInvariant(lastJoinExitAmp, balances);
        } else {
            // In the general case, we need to calculate two invariants: one with some adjusted balances, and one with
            // the current balances.

            totalNonExemptGrowthInvariant = StableMath._calculateInvariant(
                lastJoinExitAmp,
                _getAdjustedBalances(balances, false) // Only adjust non-exempt balances
            );

            totalGrowthInvariant = StableMath._calculateInvariant(lastJoinExitAmp, balances);
        }
    }

    /**
     * @dev Store the latest invariant based on the adjusted balances after the join or exit, using current rates.
     * Also cache the amp factor, so that the invariant is not affected by amp updates between joins and exits.
     *
     * Pay protocol fees due on any current join or exit swap.
     */
    function _updateInvariantAfterJoinExit(
        uint256 currentAmp,
        uint256[] memory balances,
        uint256 preJoinExitInvariant,
        uint256 preJoinExitSupply,
        uint256 postJoinExitSupply
    ) internal {
        // `_payProtocolFeesBeforeJoinExit` paid protocol fees accumulated between the previous and current
        // join or exit, while this code pays any protocol fees due on the current join or exit.
        // The amp and rates are constant during a single transaction, so it doesn't matter if there
        // is an ongoing amp change, and we can ignore yield.

        // Compute the growth ratio between the pre- and post-join/exit balances.
        // Note that the pre-join/exit invariant is *not* the invariant from the last join,
        // but computed from the balances before this particular join/exit.

<<<<<<< HEAD
        // The postJoinExitInvariant should always be greater than the feelessInvariant (since the invariant and total
        // supply move proportionally outside of fees, which the postJoinInvariant includes and the feelessInvariant
        // does not). However, in the unexpected case in which due to rounding errors this is not true, we simply skip
        // further computation of protocol fees.
        if (postJoinExitInvariant > feelessInvariant) {
            uint256 invariantDeltaFromFees = postJoinExitInvariant - feelessInvariant;

            // To convert to a percentage of pool ownership, multiply by the rate,
            // then normalize against the final invariant
            uint256 protocolOwnershipPercentage = Math.divDown(
                Math.mul(invariantDeltaFromFees, getProtocolFeePercentageCache(ProtocolFeeType.SWAP)),
                postJoinExitInvariant
            );

            if (protocolOwnershipPercentage > 0) {
                uint256 protocolFeeAmount = _calculateAdjustedProtocolFeeAmount(
                    postJoinExitSupply,
                    protocolOwnershipPercentage
                );

                _payProtocolFees(protocolFeeAmount);
            }
=======
        uint256 postJoinExitInvariant = StableMath._calculateInvariant(currentAmp, balances);

        uint256 protocolFeeAmount = InvariantGrowthProtocolSwapFees.calcDueProtocolFees(
            postJoinExitInvariant.divDown(preJoinExitInvariant),
            preJoinExitSupply,
            postJoinExitSupply,
            getProtocolFeePercentageCache(ProtocolFeeType.SWAP)
        );

        if (protocolFeeAmount > 0) {
            _payProtocolFees(protocolFeeAmount);
>>>>>>> cff4f26e
        }

        _updatePostJoinExit(currentAmp, postJoinExitInvariant);
    }

    /**
     * @dev Update the stored values of the amp and final post-join/exit invariant, to reset the basis for protocol
     * swap fees. Also copy the current rates to the old rates, to establish the new protocol yield basis for protocol
     * yield fees.
     */
    function _updatePostJoinExit(uint256 currentAmp, uint256 postJoinExitInvariant) internal {
        _lastJoinExitData =
            WordCodec.encodeUint(currentAmp, _LAST_JOIN_EXIT_AMPLIFICATION_OFFSET, _LAST_JOIN_EXIT_AMPLIFICATION_SIZE) |
            WordCodec.encodeUint(
                postJoinExitInvariant,
                _LAST_POST_JOIN_EXIT_INVARIANT_OFFSET,
                _LAST_POST_JOIN_EXIT_INVARIANT_SIZE
            );

        _updateOldRates();
    }

    /**
     * @notice Return the amplification factor and invariant as of the most recent join or exit (including BPT swaps)
     */
    function getLastJoinExitData()
        public
        view
        returns (uint256 lastJoinExitAmplification, uint256 lastPostJoinExitInvariant)
    {
        bytes32 rawData = _lastJoinExitData;

        lastJoinExitAmplification = rawData.decodeUint(
            _LAST_JOIN_EXIT_AMPLIFICATION_OFFSET,
            _LAST_JOIN_EXIT_AMPLIFICATION_SIZE
        );

        lastPostJoinExitInvariant = rawData.decodeUint(
            _LAST_POST_JOIN_EXIT_INVARIANT_OFFSET,
            _LAST_POST_JOIN_EXIT_INVARIANT_SIZE
        );
    }

    /**
     * @dev Inheritance rules still require us to override this in the most derived contract, even though
     * it only calls super.
     */
    function _isOwnerOnlyAction(bytes32 actionId)
        internal
        view
        virtual
        override(
            // Our inheritance pattern creates a small diamond that requires explicitly listing the parents here.
            // Each parent calls the `super` version, so linearization ensures all implementations are called.
            BasePool,
            BasePoolAuthorization,
            ComposableStablePoolRates
        )
        returns (bool)
    {
        return super._isOwnerOnlyAction(actionId);
    }
}<|MERGE_RESOLUTION|>--- conflicted
+++ resolved
@@ -256,30 +256,6 @@
         // Note that the pre-join/exit invariant is *not* the invariant from the last join,
         // but computed from the balances before this particular join/exit.
 
-<<<<<<< HEAD
-        // The postJoinExitInvariant should always be greater than the feelessInvariant (since the invariant and total
-        // supply move proportionally outside of fees, which the postJoinInvariant includes and the feelessInvariant
-        // does not). However, in the unexpected case in which due to rounding errors this is not true, we simply skip
-        // further computation of protocol fees.
-        if (postJoinExitInvariant > feelessInvariant) {
-            uint256 invariantDeltaFromFees = postJoinExitInvariant - feelessInvariant;
-
-            // To convert to a percentage of pool ownership, multiply by the rate,
-            // then normalize against the final invariant
-            uint256 protocolOwnershipPercentage = Math.divDown(
-                Math.mul(invariantDeltaFromFees, getProtocolFeePercentageCache(ProtocolFeeType.SWAP)),
-                postJoinExitInvariant
-            );
-
-            if (protocolOwnershipPercentage > 0) {
-                uint256 protocolFeeAmount = _calculateAdjustedProtocolFeeAmount(
-                    postJoinExitSupply,
-                    protocolOwnershipPercentage
-                );
-
-                _payProtocolFees(protocolFeeAmount);
-            }
-=======
         uint256 postJoinExitInvariant = StableMath._calculateInvariant(currentAmp, balances);
 
         uint256 protocolFeeAmount = InvariantGrowthProtocolSwapFees.calcDueProtocolFees(
@@ -291,7 +267,6 @@
 
         if (protocolFeeAmount > 0) {
             _payProtocolFees(protocolFeeAmount);
->>>>>>> cff4f26e
         }
 
         _updatePostJoinExit(currentAmp, postJoinExitInvariant);
