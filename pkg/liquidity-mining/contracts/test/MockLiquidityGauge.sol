--- conflicted
+++ resolved
@@ -16,13 +16,9 @@
 pragma experimental ABIEncoderV2;
 
 import "@balancer-labs/v2-interfaces/contracts/liquidity-mining/ILiquidityGauge.sol";
-<<<<<<< HEAD
+import "@balancer-labs/v2-interfaces/contracts/solidity-utils/helpers/BalancerErrors.sol";
 
 // solhint-disable func-name-mixedcase
-=======
-import "@balancer-labs/v2-interfaces/contracts/solidity-utils/helpers/BalancerErrors.sol";
->>>>>>> 21dc0f22
-
 contract MockLiquidityGauge is ILiquidityGauge {
     // solhint-disable-next-line var-name-mixedcase
     address public lp_token;
@@ -36,7 +32,6 @@
         lp_token = pool;
     }
 
-<<<<<<< HEAD
     function is_killed() external view override returns (bool) {
         return _isKilled;
     }
@@ -51,18 +46,6 @@
 
     // Methods below are not implemented; they are present just to comply with ILiquidityGauge.
     // State mutability was set to "pure" to avoid compiler warnings.
-    // solhint-disable func-name-mixedcase
-
-    function integrate_fraction(address) external pure override returns (uint256) {
-        revert("Mock method; not implemented");
-    }
-
-    function user_checkpoint(address) external pure override returns (bool) {
-        revert("Mock method; not implemented");
-=======
-    // Methods below are not implemented; they are present just to comply with ILiquidityGauge.
-    // State mutability was set to "pure" to avoid compiler warnings.
-    // solhint-disable func-name-mixedcase
 
     function integrate_fraction(address) external pure override returns (uint256) {
         _revert(Errors.UNIMPLEMENTED);
@@ -70,19 +53,6 @@
 
     function user_checkpoint(address) external pure override returns (bool) {
         _revert(Errors.UNIMPLEMENTED);
-    }
-
-    function is_killed() external pure override returns (bool) {
-        _revert(Errors.UNIMPLEMENTED);
-    }
-
-    function killGauge() external pure override {
-        _revert(Errors.UNIMPLEMENTED);
-    }
-
-    function unkillGauge() external pure override {
-        _revert(Errors.UNIMPLEMENTED);
->>>>>>> 21dc0f22
     }
 
     function setRelativeWeightCap(uint256) external pure override {
