--- conflicted
+++ resolved
@@ -97,14 +97,11 @@
 | Arbitrum Root Gauges V2, for veBAL voting               | [`20220823-arbitrum-root-gauge-factory-v2`](./tasks/20220823-arbitrum-root-gauge-factory-v2)         |
 | Polygon Root Gauges V2, for veBAL voting                | [`20220823-polygon-root-gauge-factory-v2`](./tasks/20220823-polygon-root-gauge-factory-v2)           |
 | Optimism Root Gauges V2, for veBAL voting               | [`20220823-optimism-root-gauge-factory-v2`](./tasks/20220823-optimism-root-gauge-factory-v2)         |
-<<<<<<< HEAD
-| L2 Gauge Checkpointer                                   | [`202208xx-l2-gauge-checkpointer`](./tasks/202208xx-l2-gauge-checkpointer)                           |
-=======
 | Composable Stable Pools                                 | [`20220906-composable-stable-pool`](./tasks/20220906-composable-stable-pool)                         |
 | Weighted Pool V2                                        | [`20220908-weighted-pool-v2`](./tasks/20220908-weighted-pool-v2)                                     |
 | Batch Relayer V4                                        | [`20220916-batch-relayer-v4`](./tasks/20220916-batch-relayer-v4)                                     |
 | Managed Pool                                            | [`20221021-managed-pool`](./tasks/20221021-managed-pool)                                             |
->>>>>>> ab60647f
+| L2 Gauge Checkpointer                                   | [`202208xx-l2-gauge-checkpointer`](./tasks/202208xx-l2-gauge-checkpointer)                           |
 
 ## Scripts
 
